/*
 * Copyright (c) 2010-2019. Axon Framework
 *
 * Licensed under the Apache License, Version 2.0 (the "License");
 * you may not use this file except in compliance with the License.
 * You may obtain a copy of the License at
 *
 *    http://www.apache.org/licenses/LICENSE-2.0
 *
 * Unless required by applicable law or agreed to in writing, software
 * distributed under the License is distributed on an "AS IS" BASIS,
 * WITHOUT WARRANTIES OR CONDITIONS OF ANY KIND, either express or implied.
 * See the License for the specific language governing permissions and
 * limitations under the License.
 */
package org.axonframework.extensions.kafka.eventhandling;

import org.apache.kafka.common.serialization.ByteArrayDeserializer;
import org.apache.kafka.common.serialization.ByteArraySerializer;
import org.axonframework.common.stream.BlockingStream;
import org.axonframework.config.Configurer;
import org.axonframework.config.DefaultConfigurer;
import org.axonframework.eventhandling.EventBus;
import org.axonframework.eventhandling.SimpleEventBus;
import org.axonframework.eventhandling.TrackedEventMessage;
import org.axonframework.extensions.kafka.eventhandling.consumer.AsyncFetcher;
import org.axonframework.extensions.kafka.eventhandling.consumer.ConsumerFactory;
import org.axonframework.extensions.kafka.eventhandling.consumer.DefaultConsumerFactory;
import org.axonframework.extensions.kafka.eventhandling.consumer.Fetcher;
import org.axonframework.extensions.kafka.eventhandling.consumer.KafkaEventMessage;
import org.axonframework.extensions.kafka.eventhandling.consumer.StreamableKafkaMessageSource;
import org.axonframework.extensions.kafka.eventhandling.producer.KafkaEventPublisher;
import org.axonframework.extensions.kafka.eventhandling.producer.KafkaPublisher;
import org.axonframework.extensions.kafka.eventhandling.producer.ProducerFactory;
import org.axonframework.extensions.kafka.eventhandling.util.ProducerConfigUtil;
import org.junit.jupiter.api.*;
import org.junit.jupiter.api.extension.*;
import org.springframework.beans.factory.annotation.Autowired;
import org.springframework.kafka.test.EmbeddedKafkaBroker;
import org.springframework.kafka.test.context.EmbeddedKafka;
import org.springframework.test.annotation.DirtiesContext;
import org.springframework.test.context.junit.jupiter.SpringExtension;

import java.util.concurrent.TimeUnit;

import static org.axonframework.eventhandling.GenericEventMessage.asEventMessage;
import static org.axonframework.extensions.kafka.eventhandling.util.ConsumerConfigUtil.minimal;
import static org.junit.jupiter.api.Assertions.*;

/**
 * Kafka Integration tests asserting a message can be published through a Producer on a Kafka topic and received through
 * a Consumer.
 *
 * @author Nakul Mishra
 * @author Steven van Beelen
 */
@ExtendWith(SpringExtension.class)
@DirtiesContext
@EmbeddedKafka(topics = {"integration"}, partitions = 5, controlledShutdown = true)
class KafkaIntegrationTest {

    @SuppressWarnings("SpringJavaAutowiredMembersInspection")
    @Autowired
    private EmbeddedKafkaBroker kafkaBroker;

    private Configurer configurer = DefaultConfigurer.defaultConfiguration();
    private EventBus eventBus;
    private ProducerFactory<String, byte[]> producerFactory;
    private KafkaPublisher<String, byte[]> publisher;
    private Fetcher<KafkaEventMessage, String, byte[]> fetcher;
    private ConsumerFactory<String, byte[]> consumerFactory;

    @BeforeEach
    void setUp() {
        producerFactory = ProducerConfigUtil.ackProducerFactory(kafkaBroker, ByteArraySerializer.class);
        publisher = KafkaPublisher.<String, byte[]>builder()
                .producerFactory(producerFactory)
                .topic("integration")
                .build();
        KafkaEventPublisher<String, byte[]> sender =
                KafkaEventPublisher.<String, byte[]>builder().kafkaPublisher(publisher).build();
        configurer.eventProcessing(
                eventProcessingConfigurer -> eventProcessingConfigurer.registerEventHandler(c -> sender)
        );

        consumerFactory = new DefaultConsumerFactory<>(minimal(kafkaBroker, ByteArrayDeserializer.class));

<<<<<<< HEAD
        //noinspection unchecked
        fetcher = AsyncFetcher.builder()
                              .pollTimeout(300)
                              .build();
=======
        fetcher = AsyncFetcher.<KafkaEventMessage, String, byte[]>builder()
                .pollTimeout(300)
                .build();
>>>>>>> 40779787

        eventBus = SimpleEventBus.builder().build();
        configurer.configureEventBus(configuration -> eventBus);

        configurer.start();
    }

    @AfterEach
    void shutdown() {
        producerFactory.shutDown();
        fetcher.shutdown();
        publisher.shutDown();
    }

    @Test
    void testPublishAndReadMessages() throws Exception {
        StreamableKafkaMessageSource<String, byte[]> streamableMessageSource =
                StreamableKafkaMessageSource.<String, byte[]>builder()
                        .topic("integration")
                        .consumerFactory(consumerFactory)
                        .fetcher(fetcher)
                        .build();

        BlockingStream<TrackedEventMessage<?>> stream1 = streamableMessageSource.openStream(null);
        stream1.close();
        BlockingStream<TrackedEventMessage<?>> stream2 = streamableMessageSource.openStream(null);

        eventBus.publish(asEventMessage("test"));

        // The consumer may need some time to start
        assertTrue(stream2.hasNextAvailable(25, TimeUnit.SECONDS));
        TrackedEventMessage<?> actual = stream2.nextAvailable();
        assertNotNull(actual);

        stream2.close();
    }
}<|MERGE_RESOLUTION|>--- conflicted
+++ resolved
@@ -85,16 +85,9 @@
 
         consumerFactory = new DefaultConsumerFactory<>(minimal(kafkaBroker, ByteArrayDeserializer.class));
 
-<<<<<<< HEAD
-        //noinspection unchecked
-        fetcher = AsyncFetcher.builder()
-                              .pollTimeout(300)
-                              .build();
-=======
         fetcher = AsyncFetcher.<KafkaEventMessage, String, byte[]>builder()
                 .pollTimeout(300)
                 .build();
->>>>>>> 40779787
 
         eventBus = SimpleEventBus.builder().build();
         configurer.configureEventBus(configuration -> eventBus);

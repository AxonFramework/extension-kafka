/*
 * Copyright (c) 2010-2021. Axon Framework
 *
 * Licensed under the Apache License, Version 2.0 (the "License");
 * you may not use this file except in compliance with the License.
 * You may obtain a copy of the License at
 *
 *    http://www.apache.org/licenses/LICENSE-2.0
 *
 * Unless required by applicable law or agreed to in writing, software
 * distributed under the License is distributed on an "AS IS" BASIS,
 * WITHOUT WARRANTIES OR CONDITIONS OF ANY KIND, either express or implied.
 * See the License for the specific language governing permissions and
 * limitations under the License.
 */

package org.axonframework.extensions.kafka.eventhandling;

import com.thoughtworks.xstream.XStream;
<<<<<<< HEAD
import com.thoughtworks.xstream.security.AnyTypePermission;
=======
>>>>>>> 1ee97927
import org.apache.kafka.clients.consumer.ConsumerRecord;
import org.apache.kafka.clients.producer.ProducerRecord;
import org.apache.kafka.common.header.Headers;
import org.axonframework.common.AxonConfigurationException;
import org.axonframework.eventhandling.DomainEventMessage;
import org.axonframework.eventhandling.EventMessage;
import org.axonframework.eventhandling.GenericDomainEventMessage;
import org.axonframework.extensions.kafka.utils.TestSerializer;
import org.axonframework.messaging.MetaData;
import org.axonframework.serialization.FixedValueRevisionResolver;
import org.axonframework.serialization.SerializedObject;
import org.axonframework.serialization.SimpleSerializedType;
<<<<<<< HEAD
import org.axonframework.serialization.upcasting.event.EventUpcasterChain;
=======
import org.axonframework.serialization.xml.CompactDriver;
>>>>>>> 1ee97927
import org.axonframework.serialization.xml.XStreamSerializer;
import org.junit.jupiter.api.*;

import java.util.concurrent.atomic.AtomicInteger;

import static org.apache.kafka.clients.consumer.ConsumerRecord.NULL_SIZE;
import static org.apache.kafka.common.record.RecordBatch.NO_TIMESTAMP;
import static org.apache.kafka.common.record.TimestampType.NO_TIMESTAMP_TYPE;
import static org.axonframework.eventhandling.GenericEventMessage.asEventMessage;
import static org.axonframework.extensions.kafka.eventhandling.HeaderUtils.*;
import static org.axonframework.extensions.kafka.eventhandling.util.HeaderAssertUtil.assertDomainHeaders;
import static org.axonframework.extensions.kafka.eventhandling.util.HeaderAssertUtil.assertEventHeaders;
import static org.axonframework.messaging.Headers.*;
import static org.junit.jupiter.api.Assertions.*;
import static org.mockito.Mockito.*;

/**
 * Tests for {@link DefaultKafkaMessageConverter}.
 *
 * @author Lucas Campos
 * @author Steven van Beelen
 * @author Nakul Mishra
 */
class DefaultKafkaMessageConverterTest {

    private static final String SOME_TOPIC = "topicFoo";
    private static final int SOME_OFFSET = 0;
    private static final int SOME_PARTITION = 0;
    private static final String SOME_AGGREGATE_IDENTIFIER = "1234";

    private DefaultKafkaMessageConverter testSubject;
    private XStreamSerializer serializer;

    private static void assertEventMessage(EventMessage<?> actual, EventMessage<?> expected) {
        assertEquals(expected.getIdentifier(), actual.getIdentifier());
        assertEquals(expected.getPayloadType(), actual.getPayloadType());
        assertEquals(expected.getMetaData(), actual.getMetaData());
        assertEquals(expected.getPayload(), actual.getPayload());
        assertEquals(expected.getTimestamp().toEpochMilli(), actual.getTimestamp().toEpochMilli());
    }

    private static EventMessage<Object> eventMessage() {
        return asEventMessage("SomePayload").withMetaData(MetaData.with("key", "value"));
    }

    private static GenericDomainEventMessage<String> domainMessage() {
        return new GenericDomainEventMessage<>(
            "Stub", SOME_AGGREGATE_IDENTIFIER, 1L, "Payload", MetaData.with("key", "value")
        );
    }

    private static ConsumerRecord<String, byte[]> toReceiverRecord(ProducerRecord<String, byte[]> message) {
        ConsumerRecord<String, byte[]> receiverRecord = new ConsumerRecord<>(
            SOME_TOPIC, SOME_PARTITION, SOME_OFFSET, message.key(), message.value()
        );
        message.headers().forEach(header -> receiverRecord.headers().add(header));
        return receiverRecord;
    }

    @BeforeEach
    void setUp() {
<<<<<<< HEAD
        final XStream xStream = new XStream();
        xStream.addPermission(AnyTypePermission.ANY);
=======
        XStream xStream = new XStream(new CompactDriver());
        xStream.allowTypesByWildcard(new String[]{"org.apache.kafka.**"});
>>>>>>> 1ee97927
        serializer = XStreamSerializer.builder()
                                      .xStream(xStream)
                                      .revisionResolver(new FixedValueRevisionResolver("stub-revision"))
                                      .xStream(xStream)
                                      .build();
        testSubject = DefaultKafkaMessageConverter.builder().serializer(serializer).build();
    }

    @Test
    void testKafkaKeyGenerationEventMessageShouldBeNull() {
        ProducerRecord<String, byte[]> evt = testSubject.createKafkaMessage(eventMessage(), SOME_TOPIC);

        assertNull(evt.key());
    }

    @Test
    void testKafkaKeyGenerationDomainMessageShouldBeAggregateIdentifier() {
        ProducerRecord<String, byte[]> domainEvt = testSubject.createKafkaMessage(domainMessage(), SOME_TOPIC);

        assertEquals(domainMessage().getAggregateIdentifier(), domainEvt.key());
    }

    @Test
    void testWritingEventMessageAsKafkaMessageShouldAppendEventHeaders() {
        EventMessage<?> expected = eventMessage();
        ProducerRecord<String, byte[]> senderMessage = testSubject.createKafkaMessage(expected, SOME_TOPIC);
        SerializedObject<byte[]> serializedObject = expected.serializePayload(serializer, byte[].class);

        assertEventHeaders("key", expected, serializedObject, senderMessage.headers());
    }

    @Test
    void testWritingDomainMessageAsKafkaMessageShouldAppendDomainHeaders() {
        GenericDomainEventMessage<String> expected = domainMessage();
        ProducerRecord<String, byte[]> senderMessage = testSubject.createKafkaMessage(expected, SOME_TOPIC);

        assertDomainHeaders(expected, senderMessage.headers());
    }

    @Test
    void testReadingMessage_WhenKafkaReturnNullHeadersShouldReturnEmptyMessage() {
        //noinspection unchecked
        ConsumerRecord<String, byte[]> source = mock(ConsumerRecord.class);
        when(source.headers()).thenReturn(null);

        assertFalse(testSubject.readKafkaMessage(source).isPresent());
    }

    @Test
    void testReadingMessageMissingAxonHeaderShouldReturnEmptyMessage() {
        ConsumerRecord<String, byte[]> msgWithoutHeaders = new ConsumerRecord<>("foo", 0, 0, "abc", new byte[0]);

        assertFalse(testSubject.readKafkaMessage(msgWithoutHeaders).isPresent());
    }

    @Test
    void testReadingMessageWithoutIdShouldReturnEmptyMessage() {
        EventMessage<?> event = eventMessage();
        ProducerRecord<String, byte[]> msg = testSubject.createKafkaMessage(event, SOME_TOPIC);
        msg.headers().remove(MESSAGE_ID);

        assertFalse(testSubject.readKafkaMessage(toReceiverRecord(msg)).isPresent());
    }

    @Test
    void testReadingMessageWithoutTypeShouldReturnEmptyMessage() {
        EventMessage<?> event = eventMessage();
        ProducerRecord<String, byte[]> msg = testSubject.createKafkaMessage(event, SOME_TOPIC);
        msg.headers().remove(MESSAGE_TYPE);

        assertFalse(testSubject.readKafkaMessage(toReceiverRecord(msg)).isPresent());
    }

    @Test
    void testReadingMessagePayloadDifferentThanByteShouldReturnEmptyMessage() {
        EventMessage<Object> eventMessage = eventMessage();
        //noinspection unchecked
        SerializedObject<byte[]> serializedObject = mock(SerializedObject.class);
        when(serializedObject.getType()).thenReturn(new SimpleSerializedType("foo", null));
        Headers headers = toHeaders(eventMessage, serializedObject, byteMapper());

        //noinspection rawtypes
        ConsumerRecord payloadDifferentThanByte = new ConsumerRecord<>(
            "foo", 0, 0, NO_TIMESTAMP, NO_TIMESTAMP_TYPE,
            -1L, NULL_SIZE, NULL_SIZE, "123", "some-wrong-input", headers
        );

        //noinspection unchecked
        assertFalse(testSubject.readKafkaMessage(payloadDifferentThanByte).isPresent());
    }

    @Test
    void testWritingEventMessageShouldBeReadAsEventMessageAndPassUpcaster() {
        AtomicInteger upcasterCalled = new AtomicInteger(0);

        EventUpcasterChain chain = new EventUpcasterChain(intermediateRepresentations -> {
            upcasterCalled.addAndGet(1);
            return intermediateRepresentations;
        });

        testSubject = DefaultKafkaMessageConverter.builder().serializer(serializer).upcasterChain(chain).build();

        EventMessage<?> expected = eventMessage();
        ProducerRecord<String, byte[]> senderMessage = testSubject.createKafkaMessage(expected, SOME_TOPIC);
        EventMessage<?> actual = receiverMessage(senderMessage);

        assertEventMessage(actual, expected);
        assertEquals(1, upcasterCalled.get());
    }

    @Test
    void testWritingEventMessageWithNullRevisionShouldWriteRevisionAsNull() {
        testSubject = DefaultKafkaMessageConverter.builder()
                                                  .serializer(TestSerializer.XSTREAM.getSerializer())
                                                  .build();
        EventMessage<?> eventMessage = eventMessage();
        ProducerRecord<String, byte[]> senderMessage = testSubject.createKafkaMessage(eventMessage, SOME_TOPIC);

        assertNull(valueAsString(senderMessage.headers(), MESSAGE_REVISION));
    }

    @Test
    void testWritingDomainEventMessageShouldBeReadAsDomainMessage() {
        DomainEventMessage<?> expected = domainMessage();
        ProducerRecord<String, byte[]> senderMessage = testSubject.createKafkaMessage(expected, SOME_TOPIC);
        EventMessage<?> actual = receiverMessage(senderMessage);

        assertEventMessage(actual, expected);
        assertDomainMessage((DomainEventMessage<?>) actual, expected);
    }

    @Test
    void testWritingDomainEventMessageShouldBeReadAsDomainMessageAndPassUpcaster() {

        AtomicInteger upcasterCalled = new AtomicInteger(0);

        EventUpcasterChain chain = new EventUpcasterChain(intermediateRepresentations -> {
            upcasterCalled.addAndGet(1);
            return intermediateRepresentations;
        });
        testSubject = DefaultKafkaMessageConverter.builder().serializer(serializer).upcasterChain(chain).build();

        DomainEventMessage<?> expected = domainMessage();
        ProducerRecord<String, byte[]> senderMessage = testSubject.createKafkaMessage(expected, SOME_TOPIC);
        EventMessage<?> actual = receiverMessage(senderMessage);

        assertEventMessage(actual, expected);
        assertDomainMessage((DomainEventMessage<?>) actual, expected);
        assertEquals(1, upcasterCalled.get());
    }


    @Test
    void testBuildWithoutSerializerThrowsAxonConfigurationException() {
        DefaultKafkaMessageConverter.Builder testSubject = DefaultKafkaMessageConverter.builder();

        assertThrows(AxonConfigurationException.class, testSubject::build);
    }

    @Test
    void testBuildWithNullSerializerThrowsAxonConfigurationException() {
        DefaultKafkaMessageConverter.Builder testSubject = DefaultKafkaMessageConverter.builder();

        assertThrows(AxonConfigurationException.class, () -> testSubject.serializer(null));
    }

    @Test
    void testBuildWithNullSequencingPolicyThrowsAxonConfigurationException() {
        DefaultKafkaMessageConverter.Builder testSubject = DefaultKafkaMessageConverter.builder();

        assertThrows(AxonConfigurationException.class, () -> testSubject.sequencingPolicy(null));
    }

    @Test
    void testBuildWithNullHeaderValueMapperThrowsAxonConfigurationException() {
        DefaultKafkaMessageConverter.Builder testSubject = DefaultKafkaMessageConverter.builder();

        assertThrows(AxonConfigurationException.class, () -> testSubject.headerValueMapper(null));
    }

    @Test
    void testBuildWithNullUpcasterChainThrowsAxonConfigurationException() {
        DefaultKafkaMessageConverter.Builder testSubject = DefaultKafkaMessageConverter.builder();

        assertThrows(AxonConfigurationException.class, () -> testSubject.upcasterChain(null));
    }


    private void assertDomainMessage(DomainEventMessage<?> actual, DomainEventMessage<?> expected) {
        assertEquals(expected.getAggregateIdentifier(), actual.getAggregateIdentifier());
        assertEquals(expected.getSequenceNumber(), actual.getSequenceNumber());
        assertEquals(expected.getType(), actual.getType());
    }

    private EventMessage<?> receiverMessage(ProducerRecord<String, byte[]> senderMessage) {
        return testSubject.readKafkaMessage(
            toReceiverRecord(senderMessage)).orElseThrow(() -> new AssertionError("Expected valid message")
        );
    }
}<|MERGE_RESOLUTION|>--- conflicted
+++ resolved
@@ -17,10 +17,7 @@
 package org.axonframework.extensions.kafka.eventhandling;
 
 import com.thoughtworks.xstream.XStream;
-<<<<<<< HEAD
 import com.thoughtworks.xstream.security.AnyTypePermission;
-=======
->>>>>>> 1ee97927
 import org.apache.kafka.clients.consumer.ConsumerRecord;
 import org.apache.kafka.clients.producer.ProducerRecord;
 import org.apache.kafka.common.header.Headers;
@@ -33,11 +30,8 @@
 import org.axonframework.serialization.FixedValueRevisionResolver;
 import org.axonframework.serialization.SerializedObject;
 import org.axonframework.serialization.SimpleSerializedType;
-<<<<<<< HEAD
 import org.axonframework.serialization.upcasting.event.EventUpcasterChain;
-=======
 import org.axonframework.serialization.xml.CompactDriver;
->>>>>>> 1ee97927
 import org.axonframework.serialization.xml.XStreamSerializer;
 import org.junit.jupiter.api.*;
 
@@ -99,17 +93,11 @@
 
     @BeforeEach
     void setUp() {
-<<<<<<< HEAD
-        final XStream xStream = new XStream();
-        xStream.addPermission(AnyTypePermission.ANY);
-=======
         XStream xStream = new XStream(new CompactDriver());
         xStream.allowTypesByWildcard(new String[]{"org.apache.kafka.**"});
->>>>>>> 1ee97927
         serializer = XStreamSerializer.builder()
                                       .xStream(xStream)
                                       .revisionResolver(new FixedValueRevisionResolver("stub-revision"))
-                                      .xStream(xStream)
                                       .build();
         testSubject = DefaultKafkaMessageConverter.builder().serializer(serializer).build();
     }

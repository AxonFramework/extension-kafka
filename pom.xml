<?xml version="1.0" encoding="UTF-8"?>
<!--
  ~ Copyright (c) 2010-2020. Axon Framework
  ~
  ~ Licensed under the Apache License, Version 2.0 (the "License");
  ~ you may not use this file except in compliance with the License.
  ~ You may obtain a copy of the License at
  ~
  ~    http://www.apache.org/licenses/LICENSE-2.0
  ~
  ~ Unless required by applicable law or agreed to in writing, software
  ~ distributed under the License is distributed on an "AS IS" BASIS,
  ~ WITHOUT WARRANTIES OR CONDITIONS OF ANY KIND, either express or implied.
  ~ See the License for the specific language governing permissions and
  ~ limitations under the License.
  -->

<project xmlns="http://maven.apache.org/POM/4.0.0"
         xmlns:xsi="http://www.w3.org/2001/XMLSchema-instance"
         xsi:schemaLocation="http://maven.apache.org/POM/4.0.0 http://maven.apache.org/xsd/maven-4.0.0.xsd">

    <groupId>org.axonframework.extensions.kafka</groupId>
    <artifactId>axon-kafka-parent</artifactId>
    <version>4.0-SNAPSHOT</version>
    <modules>
        <module>kafka</module>
        <module>kafka-spring-boot-autoconfigure</module>
        <module>kafka-spring-boot-starter</module>
        <module>kafka-axon-example</module>
    </modules>
    <packaging>pom</packaging>

    <modelVersion>4.0.0</modelVersion>

    <name>Axon Framework - Kafka Extension</name>
    <description>An Axon Framework extension allowing Kafka integration</description>

    <inceptionYear>2010</inceptionYear>
    <url>https://axoniq.io/</url>
    <licenses>
        <license>
            <name>Apache 2.0</name>
            <url>http://www.apache.org/licenses/LICENSE-2.0</url>
        </license>
    </licenses>
    <issueManagement>
        <system>GitHub</system>
        <url>https://github.com/AxonFramework/extension-kafka/issues</url>
    </issueManagement>

    <properties>
        <project.build.sourceEncoding>UTF-8</project.build.sourceEncoding>
        <!-- Main -->
        <axon.version>4.0.4</axon.version>
        <kafka.version>2.6.0</kafka.version>
        <!-- Spring -->
<<<<<<< HEAD
        <spring.boot.version>2.4.1</spring.boot.version>
=======
        <spring.version>5.3.3</spring.version>
        <spring.boot.version>2.4.0</spring.boot.version>
>>>>>>> 396e02f5
        <!-- Logging -->
        <slf4j.version>1.7.30</slf4j.version>
        <log4j.version>2.14.0</log4j.version>
        <!-- Testing -->
        <junit4.version>4.13.1</junit4.version>
        <junit.jupiter.version>5.7.0</junit.jupiter.version>
        <mockito.version>3.7.0</mockito.version>

        <jacoco-maven-plugin.version>0.8.6</jacoco-maven-plugin.version>
    </properties>

    <dependencies>
        <!-- Test dependencies -->
        <dependency>
            <groupId>org.slf4j</groupId>
            <artifactId>jul-to-slf4j</artifactId>
            <version>${slf4j.version}</version>
            <scope>test</scope>
        </dependency>
        <dependency>
            <groupId>org.slf4j</groupId>
            <artifactId>jcl-over-slf4j</artifactId>
            <version>${slf4j.version}</version>
            <scope>test</scope>
        </dependency>
        <dependency>
            <groupId>org.apache.logging.log4j</groupId>
            <artifactId>log4j-slf4j-impl</artifactId>
            <version>${log4j.version}</version>
            <scope>test</scope>
        </dependency>
        <dependency>
            <groupId>org.apache.logging.log4j</groupId>
            <artifactId>log4j-core</artifactId>
            <version>${log4j.version}</version>
            <scope>test</scope>
            <exclusions>
                <exclusion>
                    <groupId>com.sun.jdmk</groupId>
                    <artifactId>jmxtools</artifactId>
                </exclusion>
                <exclusion>
                    <groupId>com.sun.jmx</groupId>
                    <artifactId>jmxri</artifactId>
                </exclusion>
                <exclusion>
                    <groupId>javax.mail</groupId>
                    <artifactId>mail</artifactId>
                </exclusion>
                <exclusion>
                    <groupId>javax.jms</groupId>
                    <artifactId>jms</artifactId>
                </exclusion>
            </exclusions>
        </dependency>

        <dependency>
            <groupId>junit</groupId>
            <artifactId>junit</artifactId>
            <version>${junit4.version}</version>
            <scope>test</scope>
        </dependency>
        <dependency>
            <groupId>org.junit.jupiter</groupId>
            <artifactId>junit-jupiter</artifactId>
            <scope>test</scope>
        </dependency>
        <dependency>
            <groupId>org.junit.vintage</groupId>
            <artifactId>junit-vintage-engine</artifactId>
            <scope>test</scope>
        </dependency>
        <dependency>
            <groupId>org.mockito</groupId>
            <artifactId>mockito-core</artifactId>
            <scope>test</scope>
        </dependency>
        <dependency>
            <groupId>org.mockito</groupId>
            <artifactId>mockito-junit-jupiter</artifactId>
            <scope>test</scope>
        </dependency>

        <dependency>
            <groupId>javax.inject</groupId>
            <artifactId>javax.inject</artifactId>
            <version>1</version>
            <scope>test</scope>
        </dependency>
        <dependency>
            <groupId>commons-io</groupId>
            <artifactId>commons-io</artifactId>
            <version>2.8.0</version>
            <scope>test</scope>
        </dependency>
        <dependency>
            <!-- Not pat of Java 9 by default. Adding it as a dependency makes it compatible with Java 8 -->
            <groupId>javax.xml.bind</groupId>
            <artifactId>jaxb-api</artifactId>
            <version>2.3.1</version>
            <scope>test</scope>
        </dependency>
    </dependencies>

    <dependencyManagement>
        <dependencies>
            <dependency>
                <groupId>org.springframework.boot</groupId>
                <artifactId>spring-boot-configuration-processor</artifactId>
                <version>${spring.boot.version}</version>
            </dependency>
            <dependency>
                <groupId>org.springframework.boot</groupId>
                <artifactId>spring-boot-starter</artifactId>
                <version>${spring.boot.version}</version>
            </dependency>

            <dependency>
                <groupId>junit</groupId>
                <artifactId>junit</artifactId>
                <version>${junit4.version}</version>
            </dependency>
            <dependency>
                <groupId>org.junit</groupId>
                <artifactId>junit-bom</artifactId>
                <version>${junit.jupiter.version}</version>
                <type>pom</type>
                <scope>import</scope>
            </dependency>
            <dependency>
                <groupId>org.mockito</groupId>
                <artifactId>mockito-core</artifactId>
                <version>${mockito.version}</version>
            </dependency>
            <dependency>
                <groupId>org.mockito</groupId>
                <artifactId>mockito-junit-jupiter</artifactId>
                <version>${mockito.version}</version>
            </dependency>
        </dependencies>
    </dependencyManagement>

    <build>
        <pluginManagement>
            <plugins>
                <plugin>
                    <artifactId>maven-clean-plugin</artifactId>
                    <version>3.1.0</version>
                </plugin>
                <plugin>
                    <artifactId>maven-install-plugin</artifactId>
                    <version>2.5.2</version>
                </plugin>
            </plugins>
        </pluginManagement>
        <plugins>
            <plugin>
                <artifactId>maven-resources-plugin</artifactId>
                <version>3.2.0</version>
                <configuration>
                    <encoding>UTF-8</encoding>
                </configuration>
            </plugin>
            <plugin>
                <artifactId>maven-deploy-plugin</artifactId>
                <version>2.8.2</version>
            </plugin>
            <plugin>
                <artifactId>maven-compiler-plugin</artifactId>
                <version>3.8.1</version>
                <configuration>
                    <source>1.8</source>
                    <target>1.8</target>
                    <encoding>UTF-8</encoding>
                </configuration>
            </plugin>
            <plugin>
                <groupId>org.apache.maven.plugins</groupId>
                <artifactId>maven-assembly-plugin</artifactId>
                <version>3.3.0</version>
                <configuration>
                    <descriptorSourceDirectory>assembly</descriptorSourceDirectory>
                    <archiverConfig>
                        <duplicateBehavior>skip</duplicateBehavior>
                    </archiverConfig>
                </configuration>
            </plugin>
            <plugin>
                <artifactId>maven-release-plugin</artifactId>
                <version>2.5.3</version>
                <configuration>
                    <mavenExecutorId>forked-path</mavenExecutorId>
                    <localCheckout>true</localCheckout>
                    <pushChanges>false</pushChanges>
                </configuration>
            </plugin>
            <plugin>
                <artifactId>maven-surefire-plugin</artifactId>
                <version>2.22.2</version>
                <configuration>
                    <includes>
                        <include>**/*Test.java</include>
                        <include>**/*Tests.java</include>
                        <include>**/*Test_*.java</include>
                        <include>**/*Tests_*.java</include>
                    </includes>
                    <systemPropertyVariables>
                        <slf4j.version>${slf4j.version}</slf4j.version>
                        <log4j.version>${log4j.version}</log4j.version>
                    </systemPropertyVariables>
                </configuration>
            </plugin>
            <plugin>
                <artifactId>maven-javadoc-plugin</artifactId>
                <version>3.2.0</version>
                <executions>
                    <execution>
                        <id>attach-javadoc</id>
                        <phase>deploy</phase>
                        <goals>
                            <goal>jar</goal>
                        </goals>
                    </execution>
                </executions>
                <configuration>
                    <additionalparam>-Xdoclint:none</additionalparam>
                </configuration>
            </plugin>
            <plugin>
                <artifactId>maven-jar-plugin</artifactId>
                <version>3.2.0</version>
                <configuration>
                    <archive>
                        <manifest>
                            <addDefaultImplementationEntries>true</addDefaultImplementationEntries>
                        </manifest>
                    </archive>
                </configuration>
            </plugin>
            <plugin>
                <artifactId>maven-source-plugin</artifactId>
                <version>3.2.1</version>
                <executions>
                    <execution>
                        <id>attach-sources</id>
                        <phase>package</phase>
                        <goals>
                            <goal>jar-no-fork</goal>
                        </goals>
                    </execution>
                </executions>
            </plugin>
            <plugin>
                <!-- just to make sure deployed artifacts are always built (and tested) using JDK 8+ -->
                <artifactId>maven-enforcer-plugin</artifactId>
                <version>1.4.1</version>
                <executions>
                    <execution>
                        <id>enforce-java</id>
                        <phase>deploy</phase>
                        <goals>
                            <goal>enforce</goal>
                        </goals>
                        <configuration>
                            <rules>
                                <requireJavaVersion>
                                    <version>1.8</version>
                                </requireJavaVersion>
                                <requireMavenVersion>
                                    <version>3.5</version>
                                </requireMavenVersion>
                            </rules>
                        </configuration>
                    </execution>
                </executions>
            </plugin>
        </plugins>
    </build>

    <profiles>
        <profile>
            <id>release-sign-artifacts</id>
            <activation>
                <property>
                    <name>performRelease</name>
                    <value>true</value>
                </property>
            </activation>
            <build>
                <plugins>
                    <plugin>
                        <groupId>org.apache.maven.plugins</groupId>
                        <artifactId>maven-gpg-plugin</artifactId>
                        <version>1.6</version>
                        <executions>
                            <execution>
                                <id>sign-artifacts</id>
                                <phase>verify</phase>
                                <goals>
                                    <!--suppress MavenModelInspection -->
                                    <goal>sign</goal>
                                </goals>
                            </execution>
                        </executions>
                    </plugin>
                </plugins>
            </build>
        </profile>

        <profile>
            <id>coverage</id>
            <build>
                <plugins>
                    <plugin>
                        <groupId>org.jacoco</groupId>
                        <artifactId>jacoco-maven-plugin</artifactId>
                        <version>${jacoco-maven-plugin.version}</version>

                        <executions>
                            <execution>
                                <goals>
                                    <goal>prepare-agent</goal>
                                </goals>
                            </execution>
                            <execution>
                                <id>report</id>
                                <phase>prepare-package</phase>
                                <goals>
                                    <goal>report</goal>
                                </goals>
                            </execution>
                        </executions>
                    </plugin>
                </plugins>
            </build>
        </profile>
    </profiles>

    <repositories>
        <repository>
            <id>sonatype</id>
            <url>https://oss.sonatype.org/content/repositories/snapshots</url>
        </repository>
    </repositories>

    <!-- deploy and release configuration -->
    <distributionManagement>
        <snapshotRepository>
            <id>sonatype</id>
            <url>https://oss.sonatype.org/content/repositories/snapshots</url>
            <uniqueVersion>true</uniqueVersion>
        </snapshotRepository>
        <repository>
            <id>sonatype</id>
            <url>https://oss.sonatype.org/service/local/staging/deploy/maven2</url>
            <uniqueVersion>false</uniqueVersion>
        </repository>
    </distributionManagement>
    <scm>
        <connection>scm:git:git://github.com/AxonFramework/extension-kafka.git</connection>
        <developerConnection>scm:git:git@github.com:AxonFramework/extension-kafka.git</developerConnection>
        <url>https://github.com/AxonFramework/extension-kafka</url>
        <tag>HEAD</tag>
    </scm>

    <developers>
        <developer>
            <name>Allard Buijze</name>
            <email>allard.buijze@axoniq.io</email>
            <organization>AxonIQ</organization>
            <organizationUrl>https://axoniq.io</organizationUrl>
            <roles>
                <role>Project Owner</role>
            </roles>
        </developer>
        <developer>
            <name>Steven van Beelen</name>
            <email>steven.vanbeelen@axoniq.io</email>
            <organization>AxonIQ</organization>
            <organizationUrl>https://axoniq.io</organizationUrl>
            <roles>
                <role>Lead Developer</role>
            </roles>
        </developer>
    </developers>
</project><|MERGE_RESOLUTION|>--- conflicted
+++ resolved
@@ -54,12 +54,7 @@
         <axon.version>4.0.4</axon.version>
         <kafka.version>2.6.0</kafka.version>
         <!-- Spring -->
-<<<<<<< HEAD
         <spring.boot.version>2.4.1</spring.boot.version>
-=======
-        <spring.version>5.3.3</spring.version>
-        <spring.boot.version>2.4.0</spring.boot.version>
->>>>>>> 396e02f5
         <!-- Logging -->
         <slf4j.version>1.7.30</slf4j.version>
         <log4j.version>2.14.0</log4j.version>

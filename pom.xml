<?xml version="1.0" encoding="UTF-8"?>
<!--
  ~ Copyright (c) 2010-2023. Axon Framework
  ~
  ~ Licensed under the Apache License, Version 2.0 (the "License");
  ~ you may not use this file except in compliance with the License.
  ~ You may obtain a copy of the License at
  ~
  ~    http://www.apache.org/licenses/LICENSE-2.0
  ~
  ~ Unless required by applicable law or agreed to in writing, software
  ~ distributed under the License is distributed on an "AS IS" BASIS,
  ~ WITHOUT WARRANTIES OR CONDITIONS OF ANY KIND, either express or implied.
  ~ See the License for the specific language governing permissions and
  ~ limitations under the License.
  -->

<project xmlns="http://maven.apache.org/POM/4.0.0" xmlns:xsi="http://www.w3.org/2001/XMLSchema-instance" xsi:schemaLocation="http://maven.apache.org/POM/4.0.0 http://maven.apache.org/xsd/maven-4.0.0.xsd">
    <modelVersion>4.0.0</modelVersion>
    <groupId>org.axonframework.extensions.kafka</groupId>
    <artifactId>axon-kafka-parent</artifactId>
    <version>4.8.0-SNAPSHOT</version>

    <packaging>pom</packaging>

    <modules>
        <module>kafka</module>
        <module>kafka-spring-boot-autoconfigure</module>
        <module>kafka-spring-boot-starter</module>
        <!-- Example module is inside the profile and can be switched off -->
    </modules>

    <name>Axon Framework - Kafka Extension</name>
    <description>An Axon Framework extension allowing Kafka integration</description>

    <inceptionYear>2010</inceptionYear>
    <url>https://axoniq.io/</url>
    <licenses>
        <license>
            <name>Apache 2.0</name>
            <url>https://www.apache.org/licenses/LICENSE-2.0</url>
        </license>
    </licenses>
    <issueManagement>
        <system>GitHub</system>
        <url>https://github.com/AxonFramework/extension-kafka/issues</url>
    </issueManagement>

    <properties>
        <project.build.sourceEncoding>UTF-8</project.build.sourceEncoding>
        <sonar.coverage.jacoco.xmlReportPaths>
            ${project.basedir}/coverage-report/target/site/jacoco-aggregate/jacoco.xml,
            ${project.basedir}/../coverage-report/target/site/jacoco-aggregate/jacoco.xml
        </sonar.coverage.jacoco.xmlReportPaths>
        <!-- Main -->
        <axon.version>4.7.0</axon.version>
        <kafka.version>3.4.0</kafka.version>
        <!-- Spring -->
        <spring.boot.version>2.7.11</spring.boot.version>
        <!-- Logging -->
        <slf4j.version>2.0.7</slf4j.version>
        <log4j.version>2.20.0</log4j.version>
        <!-- Testing -->
        <commons-io.version>2.11.0</commons-io.version>
        <jackson.version>2.13.4</jackson.version>
        <javax.inject.version>1</javax.inject.version>
        <jaxb-api.version>2.3.1</jaxb-api.version>
        <junit.jupiter.version>5.9.1</junit.jupiter.version>
        <mockito.version>4.11.0</mockito.version>
        <awaitility.version>4.2.0</awaitility.version>
        <!-- Plugins -->
        <jacoco-maven-plugin.version>0.8.8</jacoco-maven-plugin.version>
        <maven-assembly-plugin.version>3.5.0</maven-assembly-plugin.version>
        <maven-clean-plugin.version>3.2.0</maven-clean-plugin.version>
        <maven-compiler-plugin.version>3.11.0</maven-compiler-plugin.version>
        <maven-deploy-plugin.version>3.0.0</maven-deploy-plugin.version>
        <maven-enforcer-plugin.verison>3.3.0</maven-enforcer-plugin.verison>
<<<<<<< HEAD
        <maven-failsafe-plugin.version>3.1.0</maven-failsafe-plugin.version>
        <maven-gpg-plugin.version>3.0.1</maven-gpg-plugin.version>
=======
        <maven-failsafe-plugin.version>3.0.0</maven-failsafe-plugin.version>
        <maven-gpg-plugin.version>3.1.0</maven-gpg-plugin.version>
>>>>>>> 0acceee5
        <maven-install-plugin.version>3.1.1</maven-install-plugin.version>
        <maven-jar-plugin.version>3.3.0</maven-jar-plugin.version>
        <maven-javadoc-plugin.version>3.5.0</maven-javadoc-plugin.version>
        <maven-release-plugin.version>3.0.0</maven-release-plugin.version>
        <maven-resources-plugin.version>3.3.1</maven-resources-plugin.version>
        <maven-source-plugin.version>3.2.1</maven-source-plugin.version>
        <maven-surefire-plugin.version>2.22.2</maven-surefire-plugin.version>
        <!-- Test matcher -->
        <pattern.class.test>**/*Test.java</pattern.class.test>
        <pattern.class.integration-test>**/*IntegrationTest.java</pattern.class.integration-test>
    </properties>

    <dependencies>
        <!-- Test dependencies -->
        <dependency>
            <groupId>org.slf4j</groupId>
            <artifactId>jul-to-slf4j</artifactId>
            <version>${slf4j.version}</version>
            <scope>test</scope>
        </dependency>
        <dependency>
            <groupId>org.slf4j</groupId>
            <artifactId>jcl-over-slf4j</artifactId>
            <version>${slf4j.version}</version>
            <scope>test</scope>
        </dependency>
        <dependency>
            <groupId>org.apache.logging.log4j</groupId>
            <artifactId>log4j-slf4j-impl</artifactId>
            <version>${log4j.version}</version>
            <scope>test</scope>
        </dependency>
        <dependency>
            <groupId>org.apache.logging.log4j</groupId>
            <artifactId>log4j-core</artifactId>
            <version>${log4j.version}</version>
            <scope>test</scope>
            <exclusions>
                <exclusion>
                    <groupId>com.sun.jdmk</groupId>
                    <artifactId>jmxtools</artifactId>
                </exclusion>
                <exclusion>
                    <groupId>com.sun.jmx</groupId>
                    <artifactId>jmxri</artifactId>
                </exclusion>
                <exclusion>
                    <groupId>javax.mail</groupId>
                    <artifactId>mail</artifactId>
                </exclusion>
                <exclusion>
                    <groupId>javax.jms</groupId>
                    <artifactId>jms</artifactId>
                </exclusion>
            </exclusions>
        </dependency>
        <dependency>
            <groupId>org.junit.jupiter</groupId>
            <artifactId>junit-jupiter</artifactId>
            <scope>test</scope>
        </dependency>
        <dependency>
            <groupId>org.mockito</groupId>
            <artifactId>mockito-core</artifactId>
            <scope>test</scope>
        </dependency>
        <dependency>
            <groupId>org.mockito</groupId>
            <artifactId>mockito-junit-jupiter</artifactId>
            <scope>test</scope>
        </dependency>
        <dependency>
            <groupId>org.awaitility</groupId>
            <artifactId>awaitility</artifactId>
            <version>${awaitility.version}</version>
            <scope>test</scope>
        </dependency>
        <dependency>
            <groupId>javax.inject</groupId>
            <artifactId>javax.inject</artifactId>
            <version>${javax.inject.version}</version>
            <scope>test</scope>
        </dependency>
        <dependency>
            <groupId>commons-io</groupId>
            <artifactId>commons-io</artifactId>
            <version>${commons-io.version}</version>
            <scope>test</scope>
        </dependency>
        <dependency>
            <!-- Not pat of Java 9 by default. Adding it as a dependency makes it compatible with Java 8 -->
            <groupId>javax.xml.bind</groupId>
            <artifactId>jaxb-api</artifactId>
            <version>${jaxb-api.version}</version>
            <scope>test</scope>
        </dependency>
    </dependencies>

    <dependencyManagement>
        <dependencies>
            <dependency>
                <groupId>org.springframework.boot</groupId>
                <artifactId>spring-boot-configuration-processor</artifactId>
                <version>${spring.boot.version}</version>
            </dependency>
            <dependency>
                <groupId>org.springframework.boot</groupId>
                <artifactId>spring-boot-starter</artifactId>
                <version>${spring.boot.version}</version>
            </dependency>

            <dependency>
                <groupId>org.junit</groupId>
                <artifactId>junit-bom</artifactId>
                <version>${junit.jupiter.version}</version>
                <type>pom</type>
                <scope>import</scope>
            </dependency>
            <dependency>
                <groupId>org.mockito</groupId>
                <artifactId>mockito-core</artifactId>
                <version>${mockito.version}</version>
            </dependency>
            <dependency>
                <groupId>org.mockito</groupId>
                <artifactId>mockito-junit-jupiter</artifactId>
                <version>${mockito.version}</version>
            </dependency>
        </dependencies>
    </dependencyManagement>

    <build>
        <defaultGoal>clean package</defaultGoal>
        <pluginManagement>
            <plugins>
                <plugin>
                    <groupId>org.apache.maven.plugins</groupId>
                    <artifactId>maven-clean-plugin</artifactId>
                    <version>${maven-clean-plugin.version}</version>
                </plugin>
                <plugin>
                    <groupId>org.apache.maven.plugins</groupId>
                    <artifactId>maven-install-plugin</artifactId>
                    <version>${maven-install-plugin.version}</version>
                </plugin>
                <plugin>
                    <groupId>org.jacoco</groupId>
                    <artifactId>jacoco-maven-plugin</artifactId>
                    <version>${jacoco-maven-plugin.version}</version>
                </plugin>
                <plugin>
                    <groupId>org.apache.maven.plugins</groupId>
                    <artifactId>maven-surefire-plugin</artifactId>
                    <version>${maven-surefire-plugin.version}</version>
                </plugin>
                <plugin>
                    <groupId>org.apache.maven.plugins</groupId>
                    <artifactId>maven-failsafe-plugin</artifactId>
                    <version>${maven-failsafe-plugin.version}</version>
                </plugin>
            </plugins>
        </pluginManagement>
        <plugins>
            <plugin>
                <groupId>org.apache.maven.plugins</groupId>
                <artifactId>maven-resources-plugin</artifactId>
                <version>${maven-resources-plugin.version}</version>
                <configuration>
                    <encoding>UTF-8</encoding>
                </configuration>
            </plugin>
            <plugin>
                <groupId>org.apache.maven.plugins</groupId>
                <artifactId>maven-deploy-plugin</artifactId>
                <version>${maven-deploy-plugin.version}</version>
            </plugin>
            <plugin>
                <groupId>org.apache.maven.plugins</groupId>
                <artifactId>maven-compiler-plugin</artifactId>
                <version>${maven-compiler-plugin.version}</version>
                <configuration>
                    <source>1.8</source>
                    <target>1.8</target>
                    <encoding>UTF-8</encoding>
                </configuration>
            </plugin>
            <plugin>
                <groupId>org.apache.maven.plugins</groupId>
                <artifactId>maven-assembly-plugin</artifactId>
                <version>${maven-assembly-plugin.version}</version>
                <configuration>
                    <descriptorSourceDirectory>assembly</descriptorSourceDirectory>
                    <archiverConfig>
                        <duplicateBehavior>skip</duplicateBehavior>
                    </archiverConfig>
                </configuration>
            </plugin>
            <plugin>
                <groupId>org.apache.maven.plugins</groupId>
                <artifactId>maven-release-plugin</artifactId>
                <version>${maven-release-plugin.version}</version>
                <configuration>
                    <mavenExecutorId>forked-path</mavenExecutorId>
                    <localCheckout>true</localCheckout>
                    <pushChanges>false</pushChanges>
                </configuration>
            </plugin>
            <plugin>
                <groupId>org.apache.maven.plugins</groupId>
                <artifactId>maven-surefire-plugin</artifactId>
                <configuration>
                    <argLine>-Djava.awt.headless=true ${surefireArgLine}</argLine>
                    <systemPropertyVariables>
                        <slf4j.version>${slf4j.version}</slf4j.version>
                        <log4j.version>${log4j.version}</log4j.version>
                    </systemPropertyVariables>
                    <includes>
                        <include>${pattern.class.test}</include>
                    </includes>
                    <excludes>
                        <exclude>${pattern.class.integration-test}</exclude>
                    </excludes>
                </configuration>
            </plugin>
            <plugin>
                <groupId>org.apache.maven.plugins</groupId>
                <artifactId>maven-javadoc-plugin</artifactId>
                <version>${maven-javadoc-plugin.version}</version>
                <executions>
                    <execution>
                        <id>attach-javadoc</id>
                        <phase>deploy</phase>
                        <goals>
                            <goal>jar</goal>
                        </goals>
                    </execution>
                </executions>
                <configuration>
                    <doclint>none</doclint>
                    <detectJavaApiLink>false</detectJavaApiLink>
                </configuration>
            </plugin>
            <plugin>
                <groupId>org.apache.maven.plugins</groupId>
                <artifactId>maven-jar-plugin</artifactId>
                <version>${maven-jar-plugin.version}</version>
                <configuration>
                    <archive>
                        <manifest>
                            <addDefaultImplementationEntries>true</addDefaultImplementationEntries>
                        </manifest>
                    </archive>
                </configuration>
            </plugin>
            <plugin>
                <groupId>org.apache.maven.plugins</groupId>
                <artifactId>maven-source-plugin</artifactId>
                <version>${maven-source-plugin.version}</version>
                <executions>
                    <execution>
                        <id>attach-sources</id>
                        <phase>package</phase>
                        <goals>
                            <goal>jar-no-fork</goal>
                        </goals>
                    </execution>
                </executions>
            </plugin>
            <plugin>
                <!-- just to make sure deployed artifacts are always built (and tested) using JDK 8+ -->
                <groupId>org.apache.maven.plugins</groupId>
                <artifactId>maven-enforcer-plugin</artifactId>
                <version>${maven-enforcer-plugin.verison}</version>
                <executions>
                    <execution>
                        <id>enforce-java</id>
                        <phase>deploy</phase>
                        <goals>
                            <goal>enforce</goal>
                        </goals>
                        <configuration>
                            <rules>
                                <requireJavaVersion>
                                    <version>1.8</version>
                                </requireJavaVersion>
                                <requireMavenVersion>
                                    <version>3.5</version>
                                </requireMavenVersion>
                            </rules>
                        </configuration>
                    </execution>
                </executions>
            </plugin>
            <plugin>
                <groupId>org.jacoco</groupId>
                <artifactId>jacoco-maven-plugin</artifactId>
                <version>${jacoco-maven-plugin.version}</version>
                <executions>
                    <execution>
                        <id>prepare-unit-test</id>
                        <goals>
                            <goal>prepare-agent</goal>
                        </goals>
                        <configuration>
                            <propertyName>surefireArgLine</propertyName>
                            <destFile>${project.build.directory}/jacoco-ut.exec</destFile>
                        </configuration>
                    </execution>
                    <execution>
                        <id>report-unit-test</id>
                        <phase>test</phase>
                        <goals>
                            <goal>report</goal>
                        </goals>
                        <configuration>
                            <dataFile>${project.build.directory}/jacoco-ut.exec</dataFile>
                            <outputDirectory>${project.reporting.outputDirectory}/jacoco-ut</outputDirectory>
                            <excludes>
                                <exclude>${pattern.class.integration-test}</exclude>
                            </excludes>
                        </configuration>
                    </execution>
                </executions>
            </plugin>
        </plugins>
    </build>

    <profiles>
        <profile>
            <id>examples</id>
            <activation>
                <property>
                    <name>!skipExamples</name>
                </property>
            </activation>
            <modules>
                <module>kafka-axon-example</module>
            </modules>
        </profile>
        <profile>
            <id>release-sign-artifacts</id>
            <activation>
                <property>
                    <name>performRelease</name>
                    <value>true</value>
                </property>
            </activation>
            <build>
                <plugins>
                    <plugin>
                        <groupId>org.apache.maven.plugins</groupId>
                        <artifactId>maven-gpg-plugin</artifactId>
                        <version>${maven-gpg-plugin.version}</version>
                        <executions>
                            <execution>
                                <id>sign-artifacts</id>
                                <phase>verify</phase>
                                <goals>
                                    <!--suppress MavenModelInspection -->
                                    <goal>sign</goal>
                                </goals>
                            </execution>
                        </executions>
                    </plugin>
                </plugins>
            </build>
        </profile>
        <profile>
            <id>integration-test</id>
            <activation>
                <activeByDefault>false</activeByDefault>
            </activation>
            <build>
                <defaultGoal>verify</defaultGoal>
                <plugins>
                    <plugin>
                        <groupId>org.jacoco</groupId>
                        <artifactId>jacoco-maven-plugin</artifactId>
                        <version>${jacoco-maven-plugin.version}</version>
                        <executions>
                            <execution>
                                <id>prepare-integration-test</id>
                                <phase>pre-integration-test</phase>
                                <goals>
                                    <goal>prepare-agent</goal>
                                </goals>
                                <configuration>
                                    <propertyName>failsafeArgLine</propertyName>
                                    <destFile>${project.build.directory}/jacoco-it.exec</destFile>
                                </configuration>
                            </execution>
                            <execution>
                                <id>report-integration-test</id>
                                <phase>post-integration-test</phase>
                                <goals>
                                    <goal>report</goal>
                                </goals>
                                <configuration>
                                    <dataFile>${project.build.directory}/jacoco-it.exec</dataFile>
                                    <outputDirectory>${project.reporting.outputDirectory}/jacoco-it</outputDirectory>
                                    <excludes>
                                        <exclude>${pattern.class.test}</exclude>
                                    </excludes>
                                </configuration>
                            </execution>
                        </executions>
                    </plugin>
                    <plugin>
                        <groupId>org.apache.maven.plugins</groupId>
                        <artifactId>maven-surefire-plugin</artifactId>
                        <version>${maven-surefire-plugin.version}</version>
                        <configuration>
                            <skipTests>true</skipTests>
                        </configuration>
                    </plugin>
                    <plugin>
                        <groupId>org.apache.maven.plugins</groupId>
                        <artifactId>maven-failsafe-plugin</artifactId>
                        <version>${maven-failsafe-plugin.version}</version>
                        <executions>
                            <execution>
                                <id>run-integration-tests</id>
                                <goals>
                                    <goal>integration-test</goal>
                                </goals>
                                <configuration>
                                    <argLine>-Djava.awt.headless=true ${failsafeArgLine}</argLine>
                                    <includes>
                                        <include>${pattern.class.integration-test}</include>
                                    </includes>
                                </configuration>
                            </execution>
                            <execution>
                                <id>verify</id>
                                <phase>verify</phase>
                                <goals>
                                    <goal>verify</goal>
                                </goals>
                            </execution>
                        </executions>
                    </plugin>
                </plugins>
            </build>
        </profile>
        <profile>
            <id>coverage-aggregate</id>
            <build>
                <defaultGoal>verify</defaultGoal>
                <plugins>
                    <plugin>
                        <groupId>org.apache.maven.plugins</groupId>
                        <artifactId>maven-surefire-plugin</artifactId>
                        <version>${maven-surefire-plugin.version}</version>
                        <configuration>
                            <skipTests>true</skipTests>
                        </configuration>
                    </plugin>
                </plugins>
            </build>
            <modules>
                <module>coverage-report</module>
            </modules>
        </profile>
        <profile>
            <id>java17-modules</id>
            <activation>
                <jdk>[17,)</jdk>
            </activation>
            <modules>
                <module>kafka-spring-boot-3-integrationtests</module>
            </modules>
        </profile>
    </profiles>

    <repositories>
        <repository>
            <id>sonatype</id>
            <url>https://oss.sonatype.org/content/repositories/snapshots</url>
        </repository>
    </repositories>

    <!-- deploy and release configuration -->
    <distributionManagement>
        <snapshotRepository>
            <id>sonatype</id>
            <url>https://oss.sonatype.org/content/repositories/snapshots</url>
            <uniqueVersion>true</uniqueVersion>
        </snapshotRepository>
        <repository>
            <id>sonatype</id>
            <url>https://oss.sonatype.org/service/local/staging/deploy/maven2</url>
            <uniqueVersion>false</uniqueVersion>
        </repository>
    </distributionManagement>
    <scm>
        <connection>scm:git:git://github.com/AxonFramework/extension-kafka.git</connection>
        <developerConnection>scm:git:git@github.com:AxonFramework/extension-kafka.git</developerConnection>
        <url>https://github.com/AxonFramework/extension-kafka</url>
        <tag>HEAD</tag>
    </scm>

    <developers>
        <developer>
            <name>Allard Buijze</name>
            <email>allard.buijze@axoniq.io</email>
            <organization>AxonIQ</organization>
            <organizationUrl>https://axoniq.io</organizationUrl>
            <roles>
                <role>Project Owner</role>
            </roles>
        </developer>
        <developer>
            <name>Steven van Beelen</name>
            <email>steven.vanbeelen@axoniq.io</email>
            <organization>AxonIQ</organization>
            <organizationUrl>https://axoniq.io</organizationUrl>
            <roles>
                <role>Lead Developer</role>
            </roles>
        </developer>
        <developer>
            <name>Simon Zambrovski</name>
            <email>simon.zambrovskin@holisticon.de</email>
            <organization>Holisticon AG</organization>
            <organizationUrl>https://holisticon.de</organizationUrl>
            <roles>
                <role>Developer</role>
            </roles>
        </developer>
    </developers>
</project><|MERGE_RESOLUTION|>--- conflicted
+++ resolved
@@ -75,13 +75,8 @@
         <maven-compiler-plugin.version>3.11.0</maven-compiler-plugin.version>
         <maven-deploy-plugin.version>3.0.0</maven-deploy-plugin.version>
         <maven-enforcer-plugin.verison>3.3.0</maven-enforcer-plugin.verison>
-<<<<<<< HEAD
         <maven-failsafe-plugin.version>3.1.0</maven-failsafe-plugin.version>
-        <maven-gpg-plugin.version>3.0.1</maven-gpg-plugin.version>
-=======
-        <maven-failsafe-plugin.version>3.0.0</maven-failsafe-plugin.version>
         <maven-gpg-plugin.version>3.1.0</maven-gpg-plugin.version>
->>>>>>> 0acceee5
         <maven-install-plugin.version>3.1.1</maven-install-plugin.version>
         <maven-jar-plugin.version>3.3.0</maven-jar-plugin.version>
         <maven-javadoc-plugin.version>3.5.0</maven-javadoc-plugin.version>
